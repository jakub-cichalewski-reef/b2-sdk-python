# Changelog
All notable changes to this project will be documented in this file.

The format is based on [Keep a Changelog](https://keepachangelog.com/en/1.0.0/),
and this project adheres to [Semantic Versioning](https://semver.org/spec/v2.0.0.html).

## [Unreleased]

<<<<<<< HEAD
### Added
* Add `is_same_key` method to `AccountInfo`.
=======
### Changed
* Add an ability to provide `bucket_id` filter parameter for `list_buckets`

### Fixed
* Fix docs autogen
>>>>>>> 4df28a4f

## [1.3.0] - 2021-01-13

### Added
* Add custom exception for `403 transaction_cap_exceeded`
* Add `get_file_info_by_id` and `get_file_info_by_name` to `Bucket`
* `FileNotPresent` and `NonExistentBucket` now subclass new exceptions `FileOrBucketNotFound` and `ResourceNotFound`

### Changed
* Fix missing import in the synchronization example
* Use `setuptools-scm` for versioning
* Clean up CI steps

## [1.2.0] - 2020-11-03

### Added
* Add support for Python 3.9
* Support for bucket to bucket sync
* Add a possibility to append a string to the User-Agent in `B2Http`

### Changed
* Change default fetch count for `ls` to 10000

### Removed
* Drop Python 2 and Python 3.4 support :tada:
* Remove `--prefix` from `ls` (it didn't really work, use `folderName` argument)

### Fixed
* Allow to set an empty bucket info during the update
* Fix docs generation in CI

## [1.1.4] - 2020-07-15

### Added
* Allow specifying custom realm in B2Session.authorize_account

## [1.1.2] - 2020-07-06

### Fixed
* Fix upload part for file range on Python 2.7

## [1.1.0] - 2020-06-24

### Added
* Add `list_file_versions` method to buckets.
* Add server-side copy support for large files
* Add ability to synthesize objects from local and remote sources
* Add AuthInfoCache, InMemoryCache and AbstractCache to public interface
* Add ability to filter in ScanPoliciesManager based on modification time
* Add ScanPoliciesManager and SyncReport to public interface
* Add md5 checksum to FileVersionInfo
* Add more keys to dicts returned by as_dict() methods

### Changed
* Make sync treat hidden files as deleted
* Ignore urllib3 "connection pool is full" warning

### Removed
* Remove arrow warnings caused by https://github.com/crsmithdev/arrow/issues/612

### Fixed
* Fix handling of modification time of files

## [1.0.2] - 2019-10-15

### Changed
* Remove upper version limit for arrow dependency

## [1.0.0] - 2019-10-03

### Fixed
* Minor bug fix.

## [1.0.0-rc1] - 2019-07-09

### Deprecated
* Deprecate some transitional method names to v0 in preparation for v1.0.0.

## [0.1.10] - 2019-07-09

### Removed
* Remove a parameter (which did nothing, really) from `b2sdk.v1.Bucket.copy_file` signature

## [0.1.8] - 2019-06-28

### Added
* Add support for b2_copy_file
* Add support for `prefix` parameter on ls-like calls

## [0.1.6] - 2019-04-24

### Changed
* Rename account ID for authentication to application key ID.
Account ID is still backwards compatible, only the terminology
has changed.

### Fixed
* Fix transferer crashing on empty file download attempt

## [0.1.4] - 2019-04-04

### Added
Initial official release of SDK as a separate package (until now it was a part of B2 CLI)

[Unreleased]: https://github.com/Backblaze/b2-sdk-python/compare/v1.3.0...HEAD
[1.3.0]: https://github.com/Backblaze/b2-sdk-python/compare/v1.2.0...v1.3.0
[1.2.0]: https://github.com/Backblaze/b2-sdk-python/compare/v1.1.4...v1.2.0
[1.1.4]: https://github.com/Backblaze/b2-sdk-python/compare/v1.1.2...v1.1.4
[1.1.2]: https://github.com/Backblaze/b2-sdk-python/compare/v1.1.0...v1.1.2
[1.1.0]: https://github.com/Backblaze/b2-sdk-python/compare/v1.0.2...v1.1.0
[1.0.2]: https://github.com/Backblaze/b2-sdk-python/compare/v1.0.0...v1.0.2
[1.0.0]: https://github.com/Backblaze/b2-sdk-python/compare/v1.0.0-rc1...v1.0.0
[1.0.0-rc1]: https://github.com/Backblaze/b2-sdk-python/compare/v0.1.10...v1.0.0-rc1
[0.1.10]: https://github.com/Backblaze/b2-sdk-python/compare/v0.1.8...v0.1.10
[0.1.8]: https://github.com/Backblaze/b2-sdk-python/compare/v0.1.6...v0.1.8
[0.1.6]: https://github.com/Backblaze/b2-sdk-python/compare/v0.1.4...v0.1.6
[0.1.4]: https://github.com/Backblaze/b2-sdk-python/compare/4fd290c...v0.1.4<|MERGE_RESOLUTION|>--- conflicted
+++ resolved
@@ -6,16 +6,12 @@
 
 ## [Unreleased]
 
-<<<<<<< HEAD
-### Added
-* Add `is_same_key` method to `AccountInfo`.
-=======
 ### Changed
 * Add an ability to provide `bucket_id` filter parameter for `list_buckets`
+* Add `is_same_key` method to `AccountInfo`.
 
 ### Fixed
 * Fix docs autogen
->>>>>>> 4df28a4f
 
 ## [1.3.0] - 2021-01-13
 
@@ -26,8 +22,7 @@
 
 ### Changed
 * Fix missing import in the synchronization example
-* Use `setuptools-scm` for versioning
-* Clean up CI steps
+* Use setuptools-scm for versioning
 
 ## [1.2.0] - 2020-11-03
 
