# Changelog
All notable changes to this project will be documented in this file.

The format is based on [Keep a Changelog](https://keepachangelog.com/en/1.0.0/),
and this project adheres to [Semantic Versioning](https://semver.org/spec/v2.0.0.html).

## [Unreleased]

<<<<<<< HEAD
### Changed
* Mark `TempDir` as deprecated in favor of `tempfile.TemporaryDirectory`
=======
### Fixed
* Fix ScanPoliciesManager support for compiled regexes
>>>>>>> 6a665924

### Infrastructure
* Fix readthedocs build by updating to v2 configuration schema
* Fix spellcheck erroring out on LICENSE file
* Fix snyk reporting vulnerability due to tornado package use in docs generation
* Deduplicate test_base files in test suite

## [1.24.1] - 2023-09-27

### Fixed
* Fix missing key ID for large file encrypted with SSE-C
* Fix concatenating error message when message is None

## [1.24.0] - 2023-08-31

### Added
* 'bypass_governance' flag to delete_file_version

## [1.23.0] - 2023-08-10

### Added
* Add `get_file_info_by_name` to the B2Api class

### Fixed
* Require `typing_extensions` on Python 3.11 (already required on earlier versions) for better compatibility with pydantic v2
* Fix `RawSimulator` handling of `cache_control` parameter during tests.

## [1.22.1] - 2023-07-24

### Fixed
* Fix regression in dir exclusion patterns introduced in 1.22.0

## [1.22.0] - 2023-07-21

### Added
* Declare official support of Python 3.12
* Improved `lifecycle_rules` argument type annotations

### Deprecated
* Deprecate `file_infos` argument. Use `file_info` instead. Old argument name won't be supported in v3.

### Changed
* `version_utils` decorators now ignore `current_version` parameter to better fit `apiver` needs

### Fixed
* Circular symlinks no longer cause infinite loops when syncing a folder
* Fix crash on upload retry with unbound data source

### Infrastructure
* Remove unsupported PyPy versions (3.7, 3.8) from tests matrix and add PyPy 3.9 & 3.10 instead
* Replaced `pyflakes` with `ruff` for linting
* Refactored logic for resuming large file uploads to unify code paths, correct inconsistencies, and enhance configurability (#381)
* Automatically set copyright date when generating the docs
* Use modern type hints in documentation (achieved through combination of PEP 563 & 585 and `sphinx-autodoc-typehints`)

## [1.21.0] - 2023-04-17

### Added
* Add support for custom upload timestamp
* Add support for cache control header while uploading

### Infrastructure
* Remove dependency from `arrow`
* Build Python wheels for distribution

## [1.20.0] - 2023-03-23

### Added
* Add `use_cache` parameter to `B2Api.list_buckets`

### Changed
* Connection timeout is now being set explicitly

### Fixed
* Small files downloaded twice

### Infrastructure
* Disable changelog verification for dependabot PRs

## [1.19.0] - 2023-01-24

### Added
* Authorizing a key for a single bucket ensures that this bucket is cached
* `Bucket.ls` operation supports wildcard matching strings
* Documentation for `AbstractUploadSource` and its children
* `InvalidJsonResponse` when the received error is not a proper JSON document
* Raising `PotentialS3EndpointPassedAsRealm` when a specific misconfiguration is suspected
* Add `large_file_sha1` support
* Add support for incremental upload and sync
* Ability to stream data from an unbound source to B2 (for example stdin)

### Fixed
* Removed information about replication being in closed beta
* Don't throw raw `OSError` exceptions when using `DownloadedFile.save_to` to a path that doesn't exist, is a directory or the user doesn't have permissions to write to

### Infrastructure
* Additional tests for listing files/versions
* Ensured that changelog validation only happens on pull requests
* Upgraded GitHub actions checkout to v3, python-setup to v4
* Additional tests for `IncrementalHexDigester`

## [1.18.0] - 2022-09-20

### Added
* Logging performance summary of parallel download threads
* Add `max_download_streams_per_file` parameter to B2Api class and underlying structures
* Add `is_file_lock_enabled` parameter to `Bucket.update()` and related methods

### Fixed
* Replace `ReplicationScanResult.source_has_sse_c_enabled` with `source_encryption_mode`
* Fix `B2Api.get_key()` and `RawSimulator.delete_key()`
* Fix calling `CopySizeTooBig` exception

### Infrastructure
* Fix nox's deprecated `session.install()` calls
* Re-enable changelog validation in CI
* StatsCollector contains context managers for gathering performance statistics

## [1.17.3] - 2022-07-15

### Fixed
* Fix `FileVersion._get_upload_headers` when encryption key is `None`

### Infrastructure
* Fix download integration tests on non-production environments
* Add `B2_DEBUG_HTTP` env variable to enable network-level test debugging
* Disable changelog validation temporarily

## [1.17.2] - 2022-06-24

### Fixed
* Fix a race in progress reporter
* Fix import of replication

## [1.17.1] - 2022-06-23 [YANKED]

### Fixed
* Fix importing scan module

## [1.17.0] - 2022-06-23 [YANKED]

As in version 1.16.0, the replication API may still be unstable, however
no backward-incompatible changes are planned at this point.

### Added
* Add `included_sources` module for keeping track of included modified third-party libraries
* Add `include_existing_files` parameter to `ReplicationSetupHelper`
* Add `get_b2sdk_doc_urls` function for extraction of external documentation URLs during runtime

### Changed
* Downloading compressed files with `Content-Encoding` header set no longer causes them to be decompressed on the fly - it's an option
* Change the per part retry limit from 5 to 20 for data transfer operations. Please note that the retry system is not considered to be a part of the public interface and is subject to be adjusted
* Do not wait more than 64 seconds between retry attempts (unless server asks for it)
* On longer failures wait an additional (random, up to 1s) amount of time to prevent client synchronization
* Flatten `ReplicationConfiguration` interface
* Reorder actions of `ReplicationSetupHelper` to avoid zombie rules

### Fixed
* Fix: downloading compressed files and decompressing them on the fly now does not cause a TruncatedOutput error
* Fix `AccountInfo.is_master_key()`
* Fix docstring of `SqliteAccountInfo`
* Fix lifecycle rule type in the docs

### Infrastructure
* Add 3.11.0-beta.1 to CI
* Change Sphinx major version from 5 to 6
* Extract folder/bucket scanning into a new `scan` module
* Enable pip cache in CI

## [1.16.0] - 2022-04-27

This release contains a preview of replication support. It allows for basic
usage of B2 replication feature (currently in closed beta).

As the interface of the sdk (and the server api) may change, the replication
support shall be considered PRIVATE interface and should be used with caution.
Please consult the documentation on how to safely use the private api interface.

Expect substantial amount of work on sdk interface:
* The interface of `ReplicationConfiguration` WILL change
* The interface of `FileVersion.replication_status` MIGHT change
* The interface of `FileVersionDownload` MIGHT change

### Added
* Add basic replication support to `Bucket` and `FileVersion`
* Add `is_master_key()` method to `AbstractAccountInfo`
* Add `readBucketReplications` and `writeBucketReplications` to `ALL_CAPABILITIES`
* Add log tracing of `interpret_b2_error`
* Add `ReplicationSetupHelper`

### Fixed
* Fix license test on Windows
* Fix cryptic errors when running integration tests with a non-full key

## [1.15.0] - 2022-04-12

### Changed
* Don't run coverage in pypy in CI
* Introduce a common thread worker pool for all downloads
* Increase http timeout to 20min (for copy using 5GB parts)
* Remove inheritance from object (leftover from python2)
* Run unit tests on all CPUs

### Added
* Add pypy-3.8 to test matrix
* Add support for unverified checksum upload mode
* Add dedicated exception for unverified email
* Add a parameter to customize `sync_policy_manager`
* Add parameters to set the min/max part size for large file upload/copy methods
* Add CopySourceTooBig exception
* Add an option to set a custom file version class to `FileVersionFactory`
* Add an option for B2Api to turn off hash checking for downloaded files
* Add an option for B2Api to set write buffer size for `DownloadedFile.save_to` method
* Add support for multiple profile files for SqliteAccountInfo

### Fixed
* Fix copying objects larger than 1TB
* Fix uploading objects larger than 1TB
* Fix downloading files with unverified checksum
* Fix decoding in filename and file info of `DownloadVersion`
* Fix an off-by-one bug and other bugs in the Simulator copy functionality

### Removed
* Drop support for Python 3.5 and Python 3.6

## [1.14.1] - 2022-02-23

### Security
* Fix setting permissions for local sqlite database (thanks to Jan Schejbal for responsible disclosure!)

## [1.14.0] - 2021-12-23

### Fixed
* Relax constraint on arrow to allow for versions >= 1.0.2

## [1.13.0] - 2021-10-24

### Added
* Add support for Python 3.10

### Changed
* Update a list with all capabilities

### Fixed
* Fix pypy selector in CI

## [1.12.0] - 2021-08-06

### Changed
* The `importlib-metadata` requirement is less strictly bound now (just >=3.3.0 for python > 3.5).
* `B2Api` `update_file_legal_hold` and `update_file_retention_setting` now return the set values

### Added
* `BucketIdNotFound` thrown based on B2 cloud response
* `_clone` method to `FileVersion` and `DownloadVersion`
* `delete`, `update_legal_hold`, `update_retention` and `download` methods added to `FileVersion`

### Fixed
* FileSimulator returns special file info headers properly

### Removed
* One unused import.

## [1.11.0] - 2021-06-24

### Changed
* apiver `v2` interface released. `from b2sdk.v2 import ...` is now the recommended import,
  but `from b2sdk.v1 import ...` works as before

## [1.10.0] - 2021-06-23

### Added
* `get_fresh_state` method added to `FileVersion` and `Bucket`

### Changed
* `download_file_*` methods refactored to allow for inspecting DownloadVersion before downloading the whole file
* `B2Api.get_file_info` returns a `FileVersion` object in v2
* `B2RawApi` renamed to `B2RawHTTPApi`
* `B2HTTP` tests are now common
* `B2HttpApiConfig` class introduced to provide parameters like `user_agent_append` to `B2Api` without using internal classes in v2
* `Bucket.update` returns a `Bucket` object in v2
* `Bucket.ls` argument `show_versions` renamed to `latest_only` in v2
* `B2Api` application key methods refactored to operate with dataclasses instead of dicts in v2
* `B2Api.list_keys` is a generator lazily fetching all keys in v2
* `account_id` and `bucket_id` added to FileVersion

### Fixed
* Fix EncryptionSetting.from_response_headers
* Fix FileVersion.size and FileVersion.mod_time_millis type ambiguity
* Old buckets (from past tests) are cleaned up before running integration tests in a single thread

### Removed
* Remove deprecated `SyncReport` methods

## [1.9.0] - 2021-06-07

### Added
* `ScanPoliciesManager` is able to filter b2 files by upload timestamp

### Changed
* `Synchronizer.make_file_sync_actions` and `Synchronizer.make_folder_sync_actions` were made private in v2 interface
* Refactored `sync.file.*File` and `sync.file.*FileVersion` to `sync.path.*SyncPath` in v2
* Refactored `FileVersionInfo` to `FileVersion` in v2
* `ScanPoliciesManager` exclusion interface changed in v2
* `B2Api` unittests for v0, v1 and v2 are now common
* `B2Api.cancel_large_file` returns a `FileIdAndName` object instead of a `FileVersion` object in v2
* `FileVersion` has a mandatory `api` parameter in v2
* `B2Folder` holds a handle to B2Api
* `Bucket` unit tests for v1 and v2 are now common

### Fixed
* Fix call to incorrect internal api in `B2Api.get_download_url_for_file_name`

## [1.8.0] - 2021-05-21

### Added
* Add `get_bucket_name_or_none_from_bucket_id` to `AccountInfo` and `Cache`
* Add possibility to change realm during integration tests
* Add support for "file locks": file retention, legal hold and default bucket retention

### Fixed
* Cleanup sync errors related to directories
* Use proper error handling in `ScanPoliciesManager`
* Application key restriction message reverted to previous form
* Added missing apiver wrappers for FileVersionInfo
* Fix crash when Content-Range header is missing
* Pin dependency versions appropriately

### Changed
* `b2sdk.v1.sync` refactored to reflect `b2sdk.sync` structure
* Make `B2Api.get_bucket_by_id` return populated bucket objects in v2
* Add proper support of `recommended_part_size` and `absolute_minimum_part_size` in `AccountInfo`
* Refactored `minimum_part_size` to `recommended_part_size` (the value used stays the same)
* Encryption settings, types and providers are now part of the public API

### Removed
* Remove `Bucket.copy_file` and `Bucket.start_large_file`
* Remove `FileVersionInfo.format_ls_entry` and `FileVersionInfo.format_folder_ls_entry`

## [1.7.0] - 2021-04-22

### Added
* Add `__slots__` and `__eq__` to `FileVersionInfo` for memory usage optimization and ease of testing
* Add support for SSE-C server-side encryption mode
* Add support for `XDG_CONFIG_HOME` for determining the location of `SqliteAccountInfo` db file

### Changed
* `BasicSyncEncryptionSettingsProvider` supports different settings sets for reading and writing
* Refactored AccountInfo tests to a single file using pytest

### Fixed
* Fix clearing cache during `authorize_account`
* Fix `ChainedStream` (needed in `Bucket.create_file` etc.)
* Make tqdm-based progress reporters less jumpy and easier to read
* Fix emerger examples in docs

## [1.6.0] - 2021-04-08

### Added
* Fetch S3-compatible API URL from `authorize_account`

### Fixed
* Exclude packages inside the test package when installing
* Fix for server response change regarding SSE

## [1.5.0] - 2021-03-25

### Added
* Add `dependabot.yml`
* Add support for SSE-B2 server-side encryption mode

### Changed
* Add upper version limit for the requirements

### Fixed
* Pin `setuptools-scm<6.0` as `>=6.0` doesn't support Python 3.5

## [1.4.0] - 2021-03-03

### Changed
* Add an ability to provide `bucket_id` filter parameter for `list_buckets`
* Add `is_same_key` method to `AccountInfo`
* Add upper version limit for arrow dependency, because of a breaking change

### Fixed
* Fix docs autogen

## [1.3.0] - 2021-01-13

### Added
* Add custom exception for `403 transaction_cap_exceeded`
* Add `get_file_info_by_id` and `get_file_info_by_name` to `Bucket`
* `FileNotPresent` and `NonExistentBucket` now subclass new exceptions `FileOrBucketNotFound` and `ResourceNotFound`

### Changed
* Fix missing import in the synchronization example
* Use `setuptools-scm` for versioning
* Clean up CI steps

## [1.2.0] - 2020-11-03

### Added
* Add support for Python 3.9
* Support for bucket to bucket sync
* Add a possibility to append a string to the User-Agent in `B2Http`

### Changed
* Change default fetch count for `ls` to 10000

### Removed
* Drop Python 2 and Python 3.4 support :tada:
* Remove `--prefix` from `ls` (it didn't really work, use `folderName` argument)

### Fixed
* Allow to set an empty bucket info during the update
* Fix docs generation in CI

## [1.1.4] - 2020-07-15

### Added
* Allow specifying custom realm in B2Session.authorize_account

## [1.1.2] - 2020-07-06

### Fixed
* Fix upload part for file range on Python 2.7

## [1.1.0] - 2020-06-24

### Added
* Add `list_file_versions` method to buckets.
* Add server-side copy support for large files
* Add ability to synthesize objects from local and remote sources
* Add AuthInfoCache, InMemoryCache and AbstractCache to public interface
* Add ability to filter in ScanPoliciesManager based on modification time
* Add ScanPoliciesManager and SyncReport to public interface
* Add md5 checksum to FileVersionInfo
* Add more keys to dicts returned by as_dict() methods

### Changed
* Make sync treat hidden files as deleted
* Ignore urllib3 "connection pool is full" warning

### Removed
* Remove arrow warnings caused by https://github.com/crsmithdev/arrow/issues/612

### Fixed
* Fix handling of modification time of files

## [1.0.2] - 2019-10-15

### Changed
* Remove upper version limit for arrow dependency

## [1.0.0] - 2019-10-03

### Fixed
* Minor bug fix.

## [1.0.0-rc1] - 2019-07-09

### Deprecated
* Deprecate some transitional method names to v0 in preparation for v1.0.0.

## [0.1.10] - 2019-07-09

### Removed
* Remove a parameter (which did nothing, really) from `b2sdk.v1.Bucket.copy_file` signature

## [0.1.8] - 2019-06-28

### Added
* Add support for b2_copy_file
* Add support for `prefix` parameter on ls-like calls

## [0.1.6] - 2019-04-24

### Changed
* Rename account ID for authentication to application key ID.
Account ID is still backwards compatible, only the terminology
has changed.

### Fixed
* Fix transferer crashing on empty file download attempt

## [0.1.4] - 2019-04-04

### Added
Initial official release of SDK as a separate package (until now it was a part of B2 CLI)

[Unreleased]: https://github.com/Backblaze/b2-sdk-python/compare/v1.24.1...HEAD
[1.24.1]: https://github.com/Backblaze/b2-sdk-python/compare/v1.24.0...v1.24.1
[1.24.0]: https://github.com/Backblaze/b2-sdk-python/compare/v1.23.0...v1.24.0
[1.23.0]: https://github.com/Backblaze/b2-sdk-python/compare/v1.22.1...v1.23.0
[1.22.1]: https://github.com/Backblaze/b2-sdk-python/compare/v1.22.0...v1.22.1
[1.22.0]: https://github.com/Backblaze/b2-sdk-python/compare/v1.21.0...v1.22.0
[1.21.0]: https://github.com/Backblaze/b2-sdk-python/compare/v1.20.0...v1.21.0
[1.20.0]: https://github.com/Backblaze/b2-sdk-python/compare/v1.19.0...v1.20.0
[1.19.0]: https://github.com/Backblaze/b2-sdk-python/compare/v1.18.0...v1.19.0
[1.18.0]: https://github.com/Backblaze/b2-sdk-python/compare/v1.17.3...v1.18.0
[1.17.3]: https://github.com/Backblaze/b2-sdk-python/compare/v1.17.2...v1.17.3
[1.17.2]: https://github.com/Backblaze/b2-sdk-python/compare/v1.17.1...v1.17.2
[1.17.1]: https://github.com/Backblaze/b2-sdk-python/compare/v1.17.0...v1.17.1
[1.17.0]: https://github.com/Backblaze/b2-sdk-python/compare/v1.16.0...v1.17.0
[1.16.0]: https://github.com/Backblaze/b2-sdk-python/compare/v1.15.0...v1.16.0
[1.15.0]: https://github.com/Backblaze/b2-sdk-python/compare/v1.14.1...v1.15.0
[1.14.1]: https://github.com/Backblaze/b2-sdk-python/compare/v1.14.0...v1.14.1
[1.14.0]: https://github.com/Backblaze/b2-sdk-python/compare/v1.13.0...v1.14.0
[1.13.0]: https://github.com/Backblaze/b2-sdk-python/compare/v1.12.0...v1.13.0
[1.12.0]: https://github.com/Backblaze/b2-sdk-python/compare/v1.11.0...v1.12.0
[1.11.0]: https://github.com/Backblaze/b2-sdk-python/compare/v1.10.0...v1.11.0
[1.10.0]: https://github.com/Backblaze/b2-sdk-python/compare/v1.9.0...v1.10.0
[1.9.0]: https://github.com/Backblaze/b2-sdk-python/compare/v1.8.0...v1.9.0
[1.8.0]: https://github.com/Backblaze/b2-sdk-python/compare/v1.7.0...v1.8.0
[1.7.0]: https://github.com/Backblaze/b2-sdk-python/compare/v1.6.0...v1.7.0
[1.6.0]: https://github.com/Backblaze/b2-sdk-python/compare/v1.5.0...v1.6.0
[1.5.0]: https://github.com/Backblaze/b2-sdk-python/compare/v1.4.0...v1.5.0
[1.4.0]: https://github.com/Backblaze/b2-sdk-python/compare/v1.3.0...v1.4.0
[1.3.0]: https://github.com/Backblaze/b2-sdk-python/compare/v1.2.0...v1.3.0
[1.2.0]: https://github.com/Backblaze/b2-sdk-python/compare/v1.1.4...v1.2.0
[1.1.4]: https://github.com/Backblaze/b2-sdk-python/compare/v1.1.2...v1.1.4
[1.1.2]: https://github.com/Backblaze/b2-sdk-python/compare/v1.1.0...v1.1.2
[1.1.0]: https://github.com/Backblaze/b2-sdk-python/compare/v1.0.2...v1.1.0
[1.0.2]: https://github.com/Backblaze/b2-sdk-python/compare/v1.0.0...v1.0.2
[1.0.0]: https://github.com/Backblaze/b2-sdk-python/compare/v1.0.0-rc1...v1.0.0
[1.0.0-rc1]: https://github.com/Backblaze/b2-sdk-python/compare/v0.1.10...v1.0.0-rc1
[0.1.10]: https://github.com/Backblaze/b2-sdk-python/compare/v0.1.8...v0.1.10
[0.1.8]: https://github.com/Backblaze/b2-sdk-python/compare/v0.1.6...v0.1.8
[0.1.6]: https://github.com/Backblaze/b2-sdk-python/compare/v0.1.4...v0.1.6
[0.1.4]: https://github.com/Backblaze/b2-sdk-python/compare/4fd290c...v0.1.4<|MERGE_RESOLUTION|>--- conflicted
+++ resolved
@@ -6,13 +6,11 @@
 
 ## [Unreleased]
 
-<<<<<<< HEAD
 ### Changed
 * Mark `TempDir` as deprecated in favor of `tempfile.TemporaryDirectory`
-=======
+
 ### Fixed
 * Fix ScanPoliciesManager support for compiled regexes
->>>>>>> 6a665924
 
 ### Infrastructure
 * Fix readthedocs build by updating to v2 configuration schema
