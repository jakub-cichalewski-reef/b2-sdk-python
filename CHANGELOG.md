--- conflicted
+++ resolved
@@ -6,13 +6,11 @@
 
 ## [Unreleased]
 
-<<<<<<< HEAD
-### Fixed
-* Fix account info `is_master_key()`
-=======
+### Fixed
+* Fix `AccountInfo.is_master_key()`
+
 ### Infrastructure
 * Add 3.11.0-beta.1 to CI
->>>>>>> 7084c56a
 
 ## [1.16.0] - 2022-04-27
 
