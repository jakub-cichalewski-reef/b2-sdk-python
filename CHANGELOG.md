--- conflicted
+++ resolved
@@ -10,13 +10,9 @@
 * Logging performance summary of parallel download threads
 
 ### Fixed
-<<<<<<< HEAD
-* Fix: replace `ReplicationScanResult.source_has_sse_c_enabled` with `source_encryption_mode`
-* Fix calling `CopySizeTooBig` exception
-=======
 * Replace `ReplicationScanResult.source_has_sse_c_enabled` with `source_encryption_mode`
 * Fix `B2Api.get_key()` and `RawSimulator.delete_key()`
->>>>>>> ca98eb6d
+* Fix calling `CopySizeTooBig` exception
 
 ### Infrastructure
 * Fix nox's deprecated `session.install()` calls
