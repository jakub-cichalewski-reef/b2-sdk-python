# Changelog
All notable changes to this project will be documented in this file.

The format is based on [Keep a Changelog](https://keepachangelog.com/en/1.0.0/),
and this project adheres to [Semantic Versioning](https://semver.org/spec/v2.0.0.html).

## [Unreleased]

### Added
<<<<<<< HEAD
* Improved `lifecycle_rules` argument type annotations
=======
* Declare official support of Python 3.12
>>>>>>> a9d47196

### Deprecated
* Deprecate `file_infos` argument. Use `file_info` instead. Old argument name won't be supported in v3.

### Changed
* `version_utils` decorators now ignore `current_version` parameter to better fit `apiver` needs

### Fixed
* Circular symlinks no longer cause infinite loops when syncing a folder
* Fix crash on upload retry with unbound data source

### Infrastructure
* Remove unsupported PyPy versions (3.7, 3.8) from tests matrix and add PyPy 3.9 & 3.10 instead
* Replaced `pyflakes` with `ruff` for linting
* Refactored logic for resuming large file uploads to unify code paths, correct inconsistencies, and enhance configurability (#381)
* Automatically set copyright date when generating the docs
* Use modern type hints in documentation (achieved through combination of PEP 563 & 585 and `sphinx-autodoc-typehints`)

## [1.21.0] - 2023-04-17

### Added
* Add support for custom upload timestamp
* Add support for cache control header while uploading

### Infrastructure
* Remove dependency from `arrow`
* Build Python wheels for distribution

## [1.20.0] - 2023-03-23

### Added
* Add `use_cache` parameter to `B2Api.list_buckets`

### Changed
* Connection timeout is now being set explicitly

### Fixed
* Small files downloaded twice

### Infrastructure
* Disable changelog verification for dependabot PRs

## [1.19.0] - 2023-01-24

### Added
* Authorizing a key for a single bucket ensures that this bucket is cached
* `Bucket.ls` operation supports wildcard matching strings
* Documentation for `AbstractUploadSource` and its children
* `InvalidJsonResponse` when the received error is not a proper JSON document
* Raising `PotentialS3EndpointPassedAsRealm` when a specific misconfiguration is suspected
* Add `large_file_sha1` support
* Add support for incremental upload and sync
* Ability to stream data from an unbound source to B2 (for example stdin)

### Fixed
* Removed information about replication being in closed beta
* Don't throw raw `OSError` exceptions when using `DownloadedFile.save_to` to a path that doesn't exist, is a directory or the user doesn't have permissions to write to

### Infrastructure
* Additional tests for listing files/versions
* Ensured that changelog validation only happens on pull requests
* Upgraded GitHub actions checkout to v3, python-setup to v4
* Additional tests for `IncrementalHexDigester`

## [1.18.0] - 2022-09-20

### Added
* Logging performance summary of parallel download threads
* Add `max_download_streams_per_file` parameter to B2Api class and underlying structures
* Add `is_file_lock_enabled` parameter to `Bucket.update()` and related methods

### Fixed
* Replace `ReplicationScanResult.source_has_sse_c_enabled` with `source_encryption_mode`
* Fix `B2Api.get_key()` and `RawSimulator.delete_key()`
* Fix calling `CopySizeTooBig` exception

### Infrastructure
* Fix nox's deprecated `session.install()` calls
* Re-enable changelog validation in CI
* StatsCollector contains context managers for gathering performance statistics

## [1.17.3] - 2022-07-15

### Fixed
* Fix `FileVersion._get_upload_headers` when encryption key is `None`

### Infrastructure
* Fix download integration tests on non-production environments
* Add `B2_DEBUG_HTTP` env variable to enable network-level test debugging
* Disable changelog validation temporarily

## [1.17.2] - 2022-06-24

### Fixed
* Fix a race in progress reporter
* Fix import of replication

## [1.17.1] - 2022-06-23 [YANKED]

### Fixed
* Fix importing scan module

## [1.17.0] - 2022-06-23 [YANKED]

As in version 1.16.0, the replication API may still be unstable, however
no backward-incompatible changes are planned at this point.

### Added
* Add `included_sources` module for keeping track of included modified third-party libraries
* Add `include_existing_files` parameter to `ReplicationSetupHelper`
* Add `get_b2sdk_doc_urls` function for extraction of external documentation URLs during runtime

### Changed
* Downloading compressed files with `Content-Encoding` header set no longer causes them to be decompressed on the fly - it's an option
* Change the per part retry limit from 5 to 20 for data transfer operations. Please note that the retry system is not considered to be a part of the public interface and is subject to be adjusted
* Do not wait more than 64 seconds between retry attempts (unless server asks for it)
* On longer failures wait an additional (random, up to 1s) amount of time to prevent client synchronization
* Flatten `ReplicationConfiguration` interface
* Reorder actions of `ReplicationSetupHelper` to avoid zombie rules

### Fixed
* Fix: downloading compressed files and decompressing them on the fly now does not cause a TruncatedOutput error
* Fix `AccountInfo.is_master_key()`
* Fix docstring of `SqliteAccountInfo`
* Fix lifecycle rule type in the docs

### Infrastructure
* Add 3.11.0-beta.1 to CI
* Change Sphinx major version from 5 to 6
* Extract folder/bucket scanning into a new `scan` module
* Enable pip cache in CI

## [1.16.0] - 2022-04-27

This release contains a preview of replication support. It allows for basic
usage of B2 replication feature (currently in closed beta).

As the interface of the sdk (and the server api) may change, the replication
support shall be considered PRIVATE interface and should be used with caution.
Please consult the documentation on how to safely use the private api interface.

Expect substantial amount of work on sdk interface:
* The interface of `ReplicationConfiguration` WILL change
* The interface of `FileVersion.replication_status` MIGHT change
* The interface of `FileVersionDownload` MIGHT change

### Added
* Add basic replication support to `Bucket` and `FileVersion`
* Add `is_master_key()` method to `AbstractAccountInfo`
* Add `readBucketReplications` and `writeBucketReplications` to `ALL_CAPABILITIES`
* Add log tracing of `interpret_b2_error`
* Add `ReplicationSetupHelper`

### Fixed
* Fix license test on Windows
* Fix cryptic errors when running integration tests with a non-full key

## [1.15.0] - 2022-04-12

### Changed
* Don't run coverage in pypy in CI
* Introduce a common thread worker pool for all downloads
* Increase http timeout to 20min (for copy using 5GB parts)
* Remove inheritance from object (leftover from python2)
* Run unit tests on all CPUs

### Added
* Add pypy-3.8 to test matrix
* Add support for unverified checksum upload mode
* Add dedicated exception for unverified email
* Add a parameter to customize `sync_policy_manager`
* Add parameters to set the min/max part size for large file upload/copy methods
* Add CopySourceTooBig exception
* Add an option to set a custom file version class to `FileVersionFactory`
* Add an option for B2Api to turn off hash checking for downloaded files
* Add an option for B2Api to set write buffer size for `DownloadedFile.save_to` method
* Add support for multiple profile files for SqliteAccountInfo

### Fixed
* Fix copying objects larger than 1TB
* Fix uploading objects larger than 1TB
* Fix downloading files with unverified checksum
* Fix decoding in filename and file info of `DownloadVersion`
* Fix an off-by-one bug and other bugs in the Simulator copy functionality

### Removed
* Drop support for Python 3.5 and Python 3.6

## [1.14.1] - 2022-02-23

### Security
* Fix setting permissions for local sqlite database (thanks to Jan Schejbal for responsible disclosure!)

## [1.14.0] - 2021-12-23

### Fixed
* Relax constraint on arrow to allow for versions >= 1.0.2

## [1.13.0] - 2021-10-24

### Added
* Add support for Python 3.10

### Changed
* Update a list with all capabilities

### Fixed
* Fix pypy selector in CI

## [1.12.0] - 2021-08-06

### Changed
* The `importlib-metadata` requirement is less strictly bound now (just >=3.3.0 for python > 3.5).
* `B2Api` `update_file_legal_hold` and `update_file_retention_setting` now return the set values

### Added
* `BucketIdNotFound` thrown based on B2 cloud response
* `_clone` method to `FileVersion` and `DownloadVersion`
* `delete`, `update_legal_hold`, `update_retention` and `download` methods added to `FileVersion`

### Fixed
* FileSimulator returns special file info headers properly

### Removed
* One unused import.

## [1.11.0] - 2021-06-24

### Changed
* apiver `v2` interface released. `from b2sdk.v2 import ...` is now the recommended import,
  but `from b2sdk.v1 import ...` works as before

## [1.10.0] - 2021-06-23

### Added
* `get_fresh_state` method added to `FileVersion` and `Bucket`

### Changed
* `download_file_*` methods refactored to allow for inspecting DownloadVersion before downloading the whole file
* `B2Api.get_file_info` returns a `FileVersion` object in v2
* `B2RawApi` renamed to `B2RawHTTPApi`
* `B2HTTP` tests are now common
* `B2HttpApiConfig` class introduced to provide parameters like `user_agent_append` to `B2Api` without using internal classes in v2
* `Bucket.update` returns a `Bucket` object in v2
* `Bucket.ls` argument `show_versions` renamed to `latest_only` in v2
* `B2Api` application key methods refactored to operate with dataclasses instead of dicts in v2
* `B2Api.list_keys` is a generator lazily fetching all keys in v2
* `account_id` and `bucket_id` added to FileVersion

### Fixed
* Fix EncryptionSetting.from_response_headers
* Fix FileVersion.size and FileVersion.mod_time_millis type ambiguity
* Old buckets (from past tests) are cleaned up before running integration tests in a single thread

### Removed
* Remove deprecated `SyncReport` methods

## [1.9.0] - 2021-06-07

### Added
* `ScanPoliciesManager` is able to filter b2 files by upload timestamp

### Changed
* `Synchronizer.make_file_sync_actions` and `Synchronizer.make_folder_sync_actions` were made private in v2 interface
* Refactored `sync.file.*File` and `sync.file.*FileVersion` to `sync.path.*SyncPath` in v2
* Refactored `FileVersionInfo` to `FileVersion` in v2
* `ScanPoliciesManager` exclusion interface changed in v2
* `B2Api` unittests for v0, v1 and v2 are now common
* `B2Api.cancel_large_file` returns a `FileIdAndName` object instead of a `FileVersion` object in v2
* `FileVersion` has a mandatory `api` parameter in v2
* `B2Folder` holds a handle to B2Api
* `Bucket` unit tests for v1 and v2 are now common

### Fixed
* Fix call to incorrect internal api in `B2Api.get_download_url_for_file_name`

## [1.8.0] - 2021-05-21

### Added
* Add `get_bucket_name_or_none_from_bucket_id` to `AccountInfo` and `Cache`
* Add possibility to change realm during integration tests
* Add support for "file locks": file retention, legal hold and default bucket retention

### Fixed
* Cleanup sync errors related to directories
* Use proper error handling in `ScanPoliciesManager`
* Application key restriction message reverted to previous form
* Added missing apiver wrappers for FileVersionInfo
* Fix crash when Content-Range header is missing
* Pin dependency versions appropriately

### Changed
* `b2sdk.v1.sync` refactored to reflect `b2sdk.sync` structure
* Make `B2Api.get_bucket_by_id` return populated bucket objects in v2
* Add proper support of `recommended_part_size` and `absolute_minimum_part_size` in `AccountInfo`
* Refactored `minimum_part_size` to `recommended_part_size` (the value used stays the same)
* Encryption settings, types and providers are now part of the public API

### Removed
* Remove `Bucket.copy_file` and `Bucket.start_large_file`
* Remove `FileVersionInfo.format_ls_entry` and `FileVersionInfo.format_folder_ls_entry`

## [1.7.0] - 2021-04-22

### Added
* Add `__slots__` and `__eq__` to `FileVersionInfo` for memory usage optimization and ease of testing
* Add support for SSE-C server-side encryption mode
* Add support for `XDG_CONFIG_HOME` for determining the location of `SqliteAccountInfo` db file

### Changed
* `BasicSyncEncryptionSettingsProvider` supports different settings sets for reading and writing
* Refactored AccountInfo tests to a single file using pytest

### Fixed
* Fix clearing cache during `authorize_account`
* Fix `ChainedStream` (needed in `Bucket.create_file` etc.)
* Make tqdm-based progress reporters less jumpy and easier to read
* Fix emerger examples in docs

## [1.6.0] - 2021-04-08

### Added
* Fetch S3-compatible API URL from `authorize_account`

### Fixed
* Exclude packages inside the test package when installing
* Fix for server response change regarding SSE

## [1.5.0] - 2021-03-25

### Added
* Add `dependabot.yml`
* Add support for SSE-B2 server-side encryption mode

### Changed
* Add upper version limit for the requirements

### Fixed
* Pin `setuptools-scm<6.0` as `>=6.0` doesn't support Python 3.5

## [1.4.0] - 2021-03-03

### Changed
* Add an ability to provide `bucket_id` filter parameter for `list_buckets`
* Add `is_same_key` method to `AccountInfo`
* Add upper version limit for arrow dependency, because of a breaking change

### Fixed
* Fix docs autogen

## [1.3.0] - 2021-01-13

### Added
* Add custom exception for `403 transaction_cap_exceeded`
* Add `get_file_info_by_id` and `get_file_info_by_name` to `Bucket`
* `FileNotPresent` and `NonExistentBucket` now subclass new exceptions `FileOrBucketNotFound` and `ResourceNotFound`

### Changed
* Fix missing import in the synchronization example
* Use `setuptools-scm` for versioning
* Clean up CI steps

## [1.2.0] - 2020-11-03

### Added
* Add support for Python 3.9
* Support for bucket to bucket sync
* Add a possibility to append a string to the User-Agent in `B2Http`

### Changed
* Change default fetch count for `ls` to 10000

### Removed
* Drop Python 2 and Python 3.4 support :tada:
* Remove `--prefix` from `ls` (it didn't really work, use `folderName` argument)

### Fixed
* Allow to set an empty bucket info during the update
* Fix docs generation in CI

## [1.1.4] - 2020-07-15

### Added
* Allow specifying custom realm in B2Session.authorize_account

## [1.1.2] - 2020-07-06

### Fixed
* Fix upload part for file range on Python 2.7

## [1.1.0] - 2020-06-24

### Added
* Add `list_file_versions` method to buckets.
* Add server-side copy support for large files
* Add ability to synthesize objects from local and remote sources
* Add AuthInfoCache, InMemoryCache and AbstractCache to public interface
* Add ability to filter in ScanPoliciesManager based on modification time
* Add ScanPoliciesManager and SyncReport to public interface
* Add md5 checksum to FileVersionInfo
* Add more keys to dicts returned by as_dict() methods

### Changed
* Make sync treat hidden files as deleted
* Ignore urllib3 "connection pool is full" warning

### Removed
* Remove arrow warnings caused by https://github.com/crsmithdev/arrow/issues/612

### Fixed
* Fix handling of modification time of files

## [1.0.2] - 2019-10-15

### Changed
* Remove upper version limit for arrow dependency

## [1.0.0] - 2019-10-03

### Fixed
* Minor bug fix.

## [1.0.0-rc1] - 2019-07-09

### Deprecated
* Deprecate some transitional method names to v0 in preparation for v1.0.0.

## [0.1.10] - 2019-07-09

### Removed
* Remove a parameter (which did nothing, really) from `b2sdk.v1.Bucket.copy_file` signature

## [0.1.8] - 2019-06-28

### Added
* Add support for b2_copy_file
* Add support for `prefix` parameter on ls-like calls

## [0.1.6] - 2019-04-24

### Changed
* Rename account ID for authentication to application key ID.
Account ID is still backwards compatible, only the terminology
has changed.

### Fixed
* Fix transferer crashing on empty file download attempt

## [0.1.4] - 2019-04-04

### Added
Initial official release of SDK as a separate package (until now it was a part of B2 CLI)

[Unreleased]: https://github.com/Backblaze/b2-sdk-python/compare/v1.21.0...HEAD
[1.21.0]: https://github.com/Backblaze/b2-sdk-python/compare/v1.20.0...v1.21.0
[1.20.0]: https://github.com/Backblaze/b2-sdk-python/compare/v1.19.0...v1.20.0
[1.19.0]: https://github.com/Backblaze/b2-sdk-python/compare/v1.18.0...v1.19.0
[1.18.0]: https://github.com/Backblaze/b2-sdk-python/compare/v1.17.3...v1.18.0
[1.17.3]: https://github.com/Backblaze/b2-sdk-python/compare/v1.17.2...v1.17.3
[1.17.2]: https://github.com/Backblaze/b2-sdk-python/compare/v1.17.1...v1.17.2
[1.17.1]: https://github.com/Backblaze/b2-sdk-python/compare/v1.17.0...v1.17.1
[1.17.0]: https://github.com/Backblaze/b2-sdk-python/compare/v1.16.0...v1.17.0
[1.16.0]: https://github.com/Backblaze/b2-sdk-python/compare/v1.15.0...v1.16.0
[1.15.0]: https://github.com/Backblaze/b2-sdk-python/compare/v1.14.1...v1.15.0
[1.14.1]: https://github.com/Backblaze/b2-sdk-python/compare/v1.14.0...v1.14.1
[1.14.0]: https://github.com/Backblaze/b2-sdk-python/compare/v1.13.0...v1.14.0
[1.13.0]: https://github.com/Backblaze/b2-sdk-python/compare/v1.12.0...v1.13.0
[1.12.0]: https://github.com/Backblaze/b2-sdk-python/compare/v1.11.0...v1.12.0
[1.11.0]: https://github.com/Backblaze/b2-sdk-python/compare/v1.10.0...v1.11.0
[1.10.0]: https://github.com/Backblaze/b2-sdk-python/compare/v1.9.0...v1.10.0
[1.9.0]: https://github.com/Backblaze/b2-sdk-python/compare/v1.8.0...v1.9.0
[1.8.0]: https://github.com/Backblaze/b2-sdk-python/compare/v1.7.0...v1.8.0
[1.7.0]: https://github.com/Backblaze/b2-sdk-python/compare/v1.6.0...v1.7.0
[1.6.0]: https://github.com/Backblaze/b2-sdk-python/compare/v1.5.0...v1.6.0
[1.5.0]: https://github.com/Backblaze/b2-sdk-python/compare/v1.4.0...v1.5.0
[1.4.0]: https://github.com/Backblaze/b2-sdk-python/compare/v1.3.0...v1.4.0
[1.3.0]: https://github.com/Backblaze/b2-sdk-python/compare/v1.2.0...v1.3.0
[1.2.0]: https://github.com/Backblaze/b2-sdk-python/compare/v1.1.4...v1.2.0
[1.1.4]: https://github.com/Backblaze/b2-sdk-python/compare/v1.1.2...v1.1.4
[1.1.2]: https://github.com/Backblaze/b2-sdk-python/compare/v1.1.0...v1.1.2
[1.1.0]: https://github.com/Backblaze/b2-sdk-python/compare/v1.0.2...v1.1.0
[1.0.2]: https://github.com/Backblaze/b2-sdk-python/compare/v1.0.0...v1.0.2
[1.0.0]: https://github.com/Backblaze/b2-sdk-python/compare/v1.0.0-rc1...v1.0.0
[1.0.0-rc1]: https://github.com/Backblaze/b2-sdk-python/compare/v0.1.10...v1.0.0-rc1
[0.1.10]: https://github.com/Backblaze/b2-sdk-python/compare/v0.1.8...v0.1.10
[0.1.8]: https://github.com/Backblaze/b2-sdk-python/compare/v0.1.6...v0.1.8
[0.1.6]: https://github.com/Backblaze/b2-sdk-python/compare/v0.1.4...v0.1.6
[0.1.4]: https://github.com/Backblaze/b2-sdk-python/compare/4fd290c...v0.1.4<|MERGE_RESOLUTION|>--- conflicted
+++ resolved
@@ -7,11 +7,8 @@
 ## [Unreleased]
 
 ### Added
-<<<<<<< HEAD
+* Declare official support of Python 3.12
 * Improved `lifecycle_rules` argument type annotations
-=======
-* Declare official support of Python 3.12
->>>>>>> a9d47196
 
 ### Deprecated
 * Deprecate `file_infos` argument. Use `file_info` instead. Old argument name won't be supported in v3.
