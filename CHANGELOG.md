--- conflicted
+++ resolved
@@ -6,10 +6,6 @@
 
 ## [Unreleased]
 
-<<<<<<< HEAD
-### Infrastructure
-* Change Sphinx major version from 5 to 6
-=======
 ### Added
 * Add `include_existing_files` parameter to `ReplicationSetupHelper`
 
@@ -19,7 +15,7 @@
 
 ### Infrastructure
 * Add 3.11.0-beta.1 to CI
->>>>>>> 62c9a1b5
+* Change Sphinx major version from 5 to 6
 
 ## [1.16.0] - 2022-04-27
 
