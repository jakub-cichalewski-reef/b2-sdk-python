--- conflicted
+++ resolved
@@ -6,13 +6,11 @@
 
 ## [Unreleased]
 
-<<<<<<< HEAD
 ### Added
 * Authorizing a key for a single bucket ensures that this bucket is cached
-=======
+
 ### Infrastructure
 * Additional tests for listing files/versions
->>>>>>> 5c640b65
 
 ## [1.18.0] - 2022-09-20
 
