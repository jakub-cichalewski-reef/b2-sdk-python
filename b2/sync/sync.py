######################################################################
#
# File: b2/sync/sync.py
#
# Copyright 2016 Backblaze Inc. All Rights Reserved.
#
# License https://www.backblaze.com/using_b2_code.html
#
######################################################################

from __future__ import division

from collections import defaultdict
import logging
import re
import six

from ..bounded_queue_executor import BoundedQueueExecutor
from ..exception import CommandError
from ..utils import trace_call
from .policy_manager import POLICY_MANAGER
from .report import SyncReport

try:
    import concurrent.futures as futures
except ImportError:
    import futures

logger = logging.getLogger(__name__)


def next_or_none(iterator):
    """
    Returns the next item from the iterator, or None if there are no more.
    """
    try:
        return six.advance_iterator(iterator)
    except StopIteration:
        return None


def zip_folders(
    folder_a, folder_b, reporter, exclusions=tuple(), inclusions=tuple(), filtered_files=None
):
    """
    An iterator over all of the files in the union of two folders,
    matching file names.

    Each item is a pair (file_a, file_b) with the corresponding file
    in both folders.  Either file (but not both) will be None if the
    file is in only one folder.
    :param folder_a: A Folder object.
    :param folder_b: A Folder object.
    """

    iter_a = folder_a.all_files(reporter, exclusions, inclusions, filtered_files)
    iter_b = folder_b.all_files(reporter)

    current_a = next_or_none(iter_a)
    current_b = next_or_none(iter_b)

    while current_a is not None or current_b is not None:
        if current_a is None:
            yield (None, current_b)
            current_b = next_or_none(iter_b)
        elif current_b is None:
            yield (current_a, None)
            current_a = next_or_none(iter_a)
        elif current_a.name < current_b.name:
            yield (current_a, None)
            current_a = next_or_none(iter_a)
        elif current_b.name < current_a.name:
            yield (None, current_b)
            current_b = next_or_none(iter_b)
        else:
            assert current_a.name == current_b.name
            yield (current_a, current_b)
            current_a = next_or_none(iter_a)
            current_b = next_or_none(iter_b)


def make_file_sync_actions(
    sync_type, source_file, dest_file, source_folder, dest_folder, args, now_millis
):
    """
    Yields the sequence of actions needed to sync the two files
    """

    policy = POLICY_MANAGER.get_policy(
        sync_type, source_file, source_folder, dest_file, dest_folder, now_millis, args
    )
    for action in policy.get_all_actions():
        yield action


def make_folder_sync_actions(
    source_folder, dest_folder, args, now_millis, reporter, filtered_files=None
):
    """
    Yields a sequence of actions that will sync the destination
    folder to the source folder.
    """
    if args.skipNewer and args.replaceNewer:
        raise CommandError('--skipNewer and --replaceNewer are incompatible')

    if args.delete and (args.keepDays is not None):
        raise CommandError('--delete and --keepDays are incompatible')

    if (args.keepDays is not None) and (dest_folder.folder_type() == 'local'):
        raise CommandError('--keepDays cannot be used for local files')

    exclusions = [re.compile(ex) for ex in args.excludeRegex]
    inclusions = [re.compile(inc) for inc in args.includeRegex]

    source_type = source_folder.folder_type()
    dest_type = dest_folder.folder_type()
    sync_type = '%s-to-%s' % (source_type, dest_type)
    if (source_folder.folder_type(),
        dest_folder.folder_type()) not in [('b2', 'local'), ('local', 'b2')]:
        raise NotImplementedError("Sync support only local-to-b2 and b2-to-local")

    for source_file, dest_file in zip_folders(
        source_folder, dest_folder, reporter, exclusions, inclusions, filtered_files
    ):
        if source_file is None:
            logger.debug('determined that %s is not present on source', dest_file)
        elif dest_file is None:
            logger.debug('determined that %s is not present on destination', source_file)

        if source_folder.folder_type() == 'local':
            if source_file is not None:
                reporter.update_compare(1)
        else:
            if dest_file is not None:
                reporter.update_compare(1)

        for action in make_file_sync_actions(
            sync_type, source_file, dest_file, source_folder, dest_folder, args, now_millis
        ):
            yield action


def count_files(local_folder, reporter):
    """
    Counts all of the files in a local folder.
    """
    # Don't pass in a reporter to all_files.  Broken symlinks will be reported
    # during the next pass when the source and dest files are compared.
    for _ in local_folder.all_files(None):
        reporter.update_local(1)
    reporter.end_local()


@trace_call(logger)
def sync_folders(
    source_folder,
    dest_folder,
    args,
    now_millis,
    stdout,
    no_progress,
    max_workers,
    dry_run=False,
    allow_empty_source=False
):
    """
    Syncs two folders.  Always ensures that every file in the
    source is also in the destination.  Deletes any file versions
    in the destination older than history_days.
    """

    # For downloads, make sure that the target directory is there.
    if dest_folder.folder_type() == 'local' and not dry_run:
        dest_folder.ensure_present()

    if source_folder.folder_type() == 'local' and not allow_empty_source:
        source_folder.ensure_non_empty()

    # Make a reporter to report progress.
    with SyncReport(stdout, no_progress) as reporter:

        # Make an executor to count files and run all of the actions.  This is
        # not the same as the executor in the API object, which is used for
        # uploads.  The tasks in this executor wait for uploads.  Putting them
        # in the same thread pool could lead to deadlock.
        #
        # We use an executor with a bounded queue to avoid using up lots of memory
        # when syncing lots of files.
        unbounded_executor = futures.ThreadPoolExecutor(max_workers=max_workers)
        queue_limit = max_workers + 1000
        sync_executor = BoundedQueueExecutor(unbounded_executor, queue_limit=queue_limit)

        # First, start the thread that counts the local files.  That's the operation
        # that should be fastest, and it provides scale for the progress reporting.
        local_folder = None
        if source_folder.folder_type() == 'local':
            local_folder = source_folder
        if dest_folder.folder_type() == 'local':
            local_folder = dest_folder
        if local_folder is None:
            raise ValueError('neither folder is a local folder')
        sync_executor.submit(count_files, local_folder, reporter)

        # Schedule each of the actions
        bucket = None
        if source_folder.folder_type() == 'b2':
            bucket = source_folder.bucket
        if dest_folder.folder_type() == 'b2':
            bucket = dest_folder.bucket
        if bucket is None:
            raise ValueError('neither folder is a b2 folder')
        total_files = 0
        total_bytes = 0
        filtered_files = defaultdict(int)
        for action in make_folder_sync_actions(
            source_folder, dest_folder, args, now_millis, reporter, filtered_files
        ):
<<<<<<< HEAD
            logger.debug('scheduling action %s on bucket %s', action, bucket)
            future = sync_executor.submit(action.run, bucket, reporter, dry_run)
            action_futures.append(future)
=======
            logging.debug('scheduling action %s on bucket %s', action, bucket)
            sync_executor.submit(action.run, bucket, reporter, dry_run)
>>>>>>> 5bfa2b91
            total_files += 1
            total_bytes += action.get_bytes()
        reporter.end_compare(total_files, total_bytes)
        logger.info(
            '%d files and folders (and all files inside them which are not counted) filtered out',
            sum(filtered_files.values())
        )

        if logger.isEnabledFor(logging.DEBUG):
            for k, v in filtered_files:
                logger.debug('%d items filtered for key "%s"', v, k)

        # Wait for everything to finish
        sync_executor.shutdown()
        if sync_executor.get_num_exceptions() != 0:
            raise CommandError('sync is incomplete')<|MERGE_RESOLUTION|>--- conflicted
+++ resolved
@@ -215,14 +215,8 @@
         for action in make_folder_sync_actions(
             source_folder, dest_folder, args, now_millis, reporter, filtered_files
         ):
-<<<<<<< HEAD
-            logger.debug('scheduling action %s on bucket %s', action, bucket)
-            future = sync_executor.submit(action.run, bucket, reporter, dry_run)
-            action_futures.append(future)
-=======
             logging.debug('scheduling action %s on bucket %s', action, bucket)
             sync_executor.submit(action.run, bucket, reporter, dry_run)
->>>>>>> 5bfa2b91
             total_files += 1
             total_bytes += action.get_bytes()
         reporter.end_compare(total_files, total_bytes)
