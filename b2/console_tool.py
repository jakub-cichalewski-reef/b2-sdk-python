######################################################################
#
# File: b2/console_tool.py
#
# Copyright 2016 Backblaze Inc. All Rights Reserved.
#
# License https://www.backblaze.com/using_b2_code.html
#
######################################################################

from __future__ import absolute_import, print_function

import getpass
import json
import os
import signal
import sys
import textwrap

import six

from .account_info import (StoredAccountInfo)
from .api import (B2Api)
from .b2http import (test_http)
from .cache import (AuthInfoCache)
from .download_dest import (DownloadDestLocalFile)
from .exception import (B2Error, BadFileInfo, MissingAccountData)
from .file_version import (FileVersionInfo)
from .parse_args import parse_arg_list
from .progress import (make_progress_listener, DoNothingProgressListener)
from .raw_api import (test_raw_api)
from .utils import (set_shutting_down)
from .version import (VERSION)


def local_path_to_b2_path(path):
    """
    Ensures that the separator in the path is '/', not '\'.

    :param path: A path from the local file system
    :return: A path that uses '/' as the separator.
    """
    return path.replace(os.path.sep, '/')


def keyboard_interrupt_handler(signum, frame):
    set_shutting_down()
    raise KeyboardInterrupt()


def mixed_case_to_underscores(s):
    return s[0].lower() + ''.join(c if c.islower() else '_' + c.lower() for c in s[1:])


class Command(object):
    """
    Base class for commands.  Has basic argument parsing and printing.
    """

    # Option flags.  A name here that looks like "fast" can be set to
    # True with a command line option "--fast".  All option flags
    # default to False.
    OPTION_FLAGS = []

    # Explicit arguments.  These always come before the positional arguments.
    # Putting "color" here means you can put something like "--color blue" on
    # the command line, and args.color will be set to "blue".  These all
    # default to None.
    OPTION_ARGS = []

    # Optional arguments that you can specify zero or more times and the
    # values are collected into a list.  Default is []
    LIST_ARGS = []

    # Required positional arguments.  Never None.
    REQUIRED = []

    # Optional positional arguments.  Default to None if not present.
    OPTIONAL = []

    # Set to True for commands that should not be listed in the summary.
    PRIVATE = False

    # Parsers for each argument.  Each should be a function that
    # takes a string and returns the vaule.
    ARG_PARSER = {}

    def __init__(self, console_tool):
        self.console_tool = console_tool
        self.api = console_tool.api
        self.stdout = console_tool.stdout
        self.stderr = console_tool.stderr

    @classmethod
    def summary_line(cls):
        """
        Returns the one-line summary of how to call the command.
        """
        return textwrap.dedent(cls.__doc__).split('\n')[1]

    @classmethod
    def command_usage(cls):
        """
        Returns the doc string for this class.
        """
        return textwrap.dedent(cls.__doc__)

    def parse_arg_list(self, arg_list):
        return parse_arg_list(
            arg_list,
            option_flags=self.OPTION_FLAGS,
            option_args=self.OPTION_ARGS,
            list_args=self.LIST_ARGS,
            required=self.REQUIRED,
            optional=self.OPTIONAL,
            arg_parser=self.ARG_PARSER
        )

    def _print(self, *args, **kwargs):
        print(*args, file=self.stdout, **kwargs)

    def _print_stderr(self, *args, **kwargs):
        print(*args, file=self.stderr, **kwargs)


class AuthorizeAccount(Command):
    """
    b2 authorize_account [<accountId>] [<applicationKey>]

        Prompts for Backblaze accountID and applicationKey (unless they are given
        on the command line).

        The account ID is a 12-digit hex number that you can get from
        your account page on backblaze.com.

        The application key is a 40-digit hex number that you can get from
        your account page on backblaze.com.

        Stores an account auth token in ~/.b2_account_info
    """

    OPTION_FLAGS = ['dev', 'staging']  # undocumented

    OPTIONAL = ['accountId', 'applicationKey']

    def run(self, args):
        # Handle internal options for testing inside Backblaze.  These
        # are not documented in the usage string.
        realm = 'production'
        if args.staging:
            realm = 'staging'
        if args.dev:
            realm = 'dev'

        url = self.api.account_info.REALM_URLS[realm]
        self._print('Using %s' % url)

        if args.accountId is None:
            args.accountId = six.moves.input('Backblaze account ID: ')

        if args.applicationKey is None:
            args.applicationKey = getpass.getpass('Backblaze application key: ')

        try:
            self.api.authorize_account(realm, args.accountId, args.applicationKey)
            return 0
        except B2Error as e:
            self._print_stderr('ERROR: unable to authorize account: ' + str(e))
            return 1


class CancelAllUnfinishedLargeFiles(Command):
    """
    b2 cancel_all_unfinished_large_files <bucketName>

        Lists all large files that have been started but not
        finsished and cancels them.  Any parts that have been
        uploaded will be deleted.
    """

    REQUIRED = ['bucketName']

    def run(self, args):
        bucket = self.api.get_bucket_by_name(args.bucketName)
        for file_version in bucket.list_unfinished_large_files():
            bucket.cancel_large_file(file_version.file_id)
            self._print(file_version.file_id, 'canceled')
        return 0


class CancelLargeFile(Command):
    """
    b2 cancel_large_file <fileId>
    """

    REQUIRED = ['fileId']

<<<<<<< HEAD
    b2 sync [--delete] [--keepDays NNN] [--skipNewer] [--replaceNewer] <source> <destination>

        Copies multiple files from source to destination.  Optionally
        deletes or hides destination files that the source does not have.

        Files are considered to be the same if they have the same name
        and modification time.  A future enhancement may add the ability
        to compare the SHA1 checksum of the files.

        One of the paths must be a local file path, and the other must be
        a B2 bucket path. Use "b2://<bucketName>/<prefix>" for B2 paths, e.g.
        "b2://my-bucket-name/a/path/prefix/".

        When a destination file is present that is not in the source, the
        default is to leave it there.  Specifying --delete means to delete
        destination files that are not in the source.

        When the destination is B2, you have the option of leaving older
        versions in place.  Specifying --keepDays will delete any older
        versions more than the given number of days old, based on the
        modification time of the file.  This option is not available when
        the destination is a local folder.

        Files at the source that have a newer modification time are always
        copied to the destination.  If the destination file is newer, the
        default is to report an error and stop.  But with --skipNewer set,
        those files will just be skipped.  With --replaceNewer set, the
        old file from the source will replace the newer one in the destination.

        To make the destination exactly match the source, use:
            b2 sync --delete --replaceNewer ... ...

        To make the destination match the source, but retain previous versions
        for 30 days:
            b2 sync --keepDays 30 --replaceNewer ... b2://...
=======
    def run(self, args):
        self.api.cancel_large_file(args.fileId)
        self._print(args.fileId, 'canceled')
        return 0


class ClearAccount(Command):
    """
    b2 clear_account

        Erases everything in ~/.b2_account_info
    """
>>>>>>> b53567d7

    def run(self, args):
        self.api.account_info.clear()
        return 0


class CreateBucket(Command):
    """
    b2 create_bucket <bucketName> [allPublic | allPrivate]

        Creates a new bucket.  Prints the ID of the bucket created.
    """

    REQUIRED = ['bucketName', 'bucketType']

    def run(self, args):
        self._print(self.api.create_bucket(args.bucketName, args.bucketType).id_)
        return 0


class DeleteBucket(Command):
    """
    b2 delete_bucket <bucketName>

        Deletes the bucket with the given name.
    """

    REQUIRED = ['bucketName']

    def run(self, args):
        bucket = self.api.get_bucket_by_name(args.bucketName)
        response = self.api.delete_bucket(bucket)
        self._print(json.dumps(response, indent=4, sort_keys=True))
        return 0


class DeleteFileVersion(Command):
    """
    b2 delete_file_version <fileName> <fileId>

        Permanently and irrevocably deletes one version of a file.
    """

    REQUIRED = ['fileName', 'fileId']

    def run(self, args):
        file_info = self.api.delete_file_version(args.fileId, args.fileName)
        response = file_info.as_dict()
        self._print(json.dumps(response, indent=2, sort_keys=True))
        return 0


class DownloadFileById(Command):
    """
    b2 download_file_by_id [--noProgress] <fileId> <localFileName>

        Downloads the given file, and stores it in the given local file.

        If the 'tqdm' library is installed, progress bar is displayed
        on stderr.  Without it, simple text progress is printed.
        Use '--no-progress' to disable progress reporting.
    """

    OPTION_FLAGS = ['noProgress']
    REQUIRED = ['fileId', 'localFileName']

    def run(self, args):
        progress_listener = make_progress_listener(args.localFileName, args.noProgress)
        download_dest = DownloadDestLocalFile(args.localFileName, progress_listener)
        self.api.download_file_by_id(args.fileId, download_dest)
        self.console_tool._print_download_info(download_dest)
        return 0


class DownloadFileByName(Command):
    """
    b2 download_file_by_name [--noProgress] <bucketName> <fileName> <localFileName>

        Downloads the given file, and stores it in the given local file.
    """

    OPTION_FLAGS = ['noProgress']
    REQUIRED = ['bucketName', 'b2FileName', 'localFileName']

    def run(self, args):
        bucket = self.api.get_bucket_by_name(args.bucketName)
        progress_listener = make_progress_listener(args.localFileName, args.noProgress)
        download_dest = DownloadDestLocalFile(args.localFileName, progress_listener)
        bucket.download_file_by_name(args.b2FileName, download_dest)
        self.console_tool._print_download_info(download_dest)
        return 0


class GetFileInfo(Command):
    """
    b2 get_file_info <fileId>

        Prints all of the information about the file, but not its contents.
    """

    REQUIRED = ['fileId']

    def run(self, args):
        response = self.api.get_file_info(args.fileId)
        self._print(json.dumps(response, indent=2, sort_keys=True))
        return 0


class Help(Command):
    """
    b2 help [commandName]

        When no command is specified, prints general help.
        With a valid command name, prints details about that command.
    """

    OPTIONAL = ['commandName']

    def run(self, args):
        if args.commandName is None:
            return self.console_tool._usage_and_fail()
        command_cls = self.console_tool.command_name_to_class.get(args.commandName)
        if command_cls is None:
            return self.console_tool._usage_and_fail()
        self._print(textwrap.dedent(command_cls.__doc__))
        return 1


class HideFile(Command):
    """
    b2 hide_file <bucketName> <fileName>

        Uploads a new, hidden, version of the given file.
    """

    REQUIRED = ['bucketName', 'fileName']

    def run(self, args):
        bucket = self.api.get_bucket_by_name(args.bucketName)
        file_info = bucket.hide_file(args.fileName)
        response = file_info.as_dict()
        self._print(json.dumps(response, indent=2, sort_keys=True))
        return 0


class ListBuckets(Command):
    """
    b2 list_buckets

        Lists all of the buckets in the current account.

        Output lines list the bucket ID, bucket type, and bucket name,
        and look like this:

            98c960fd1cb4390c5e0f0519  allPublic   my-bucket
    """

    def run(self, args):
        for b in self.api.list_buckets():
            self._print('%s  %-10s  %s' % (b.id_, b.type_, b.name))
        return 0


class ListFileVersions(Command):
    """
    b2 list_file_versions <bucketName> [<startFileName>] [<startFileId>] [<maxToShow>]

        Lists the names of the files in a bucket, starting at the
        given point.  This is a low-level operation that reports the
        raw JSON returned from the service.  'b2 ls' provides a higher-
        level view.
    """

    REQUIRED = ['bucketName']

    OPTIONAL = ['startFileName', 'startFileId', 'maxToShow']

    ARG_PARSER = {'maxToShow': int}

    def run(self, args):
        bucket = self.api.get_bucket_by_name(args.bucketName)
        response = bucket.list_file_versions(args.startFileName, args.startFileId, args.maxToShow)
        self._print(json.dumps(response, indent=2, sort_keys=True))
        return 0


class ListFileNames(Command):
    """

    b2 list_file_names <bucketName> [<startFileName>] [<maxToShow>]

        Lists the names of the files in a bucket, starting at the
        given point.
    """

    REQUIRED = ['bucketName']

    OPTIONAL = ['startFileName', 'maxToShow']

    ARG_PARSER = {'maxToShow': int}

    def run(self, args):
        bucket = self.api.get_bucket_by_name(args.bucketName)
        response = bucket.list_file_names(args.startFileName, args.maxToShow)
        self._print(json.dumps(response, indent=2, sort_keys=True))
        return 0


class ListParts(Command):
    """
    b2 list_parts <largeFileId>

        Lists all of the parts that have been uploaded for the given
        large file, which must be a file that was started but not
        finished or canceled.
    """

    REQUIRED = ['largeFileId']

    def run(self, args):
        for part in self.api.list_parts(args.largeFileId):
            self._print('%5d  %9d  %s' % (part.part_number, part.content_length, part.content_sha1))
        return 0


class ListUnfinishedLargeFiles(Command):
    """
    b2 list_unfinished_large_files <bucketName>

        Lists all of the large files in the bucket that were started,
        but not finished or canceled.

    """

    REQUIRED = ['bucketName']

    def run(self, args):
        bucket = self.api.get_bucket_by_name(args.bucketName)
        for unfinished in bucket.list_unfinished_large_files():
            file_info_text = six.u(' ').join(
                '%s=%s' % (k, unfinished.file_info[k])
                for k in sorted(six.iterkeys(unfinished.file_info))
            )
            self._print(
                '%s %s %s %s' %
                (unfinished.file_id, unfinished.file_name, unfinished.content_type, file_info_text)
            )
        return 0


class Ls(Command):
    """
    b2 ls [--long] [--versions] <bucketName> [<folderName>]

        Using the file naming convention that "/" separates folder
        names from their contents, returns a list of the files
        and folders in a given folder.  If no folder name is given,
        lists all files at the top level.

        The --long option produces very wide multi-column output
        showing the upload date/time, file size, file id, whether it
        is an uploaded file or the hiding of a file, and the file
        name.  Folders don't really exist in B2, so folders are
        shown with "-" in each of the fields other than the name.

        The --version option shows all of versions of each file, not
        just the most recent.
    """

    OPTION_FLAGS = ['long', 'versions']

    REQUIRED = ['bucketName']

    OPTIONAL = ['folderName']

    def run(self, args):
        if args.folderName is None:
            prefix = ""
        else:
            prefix = args.folderName
            if not prefix.endswith('/'):
                prefix += '/'

        bucket = self.api.get_bucket_by_name(args.bucketName)
        for file_version_info, folder_name in bucket.ls(prefix, args.versions):
            if not args.long:
                self._print(folder_name or file_version_info.file_name)
            elif folder_name is not None:
                self._print(FileVersionInfo.format_folder_ls_entry(folder_name))
            else:
                self._print(file_version_info.format_ls_entry())

        return 0


class MakeUrl(Command):
    """
    b2 make_url <fileId>

        Prints an URL that can be used to download the given file, if
        it is public.
    """

    REQUIRED = ['fileId']

    def run(self, args):
        self._print(self.api.get_download_url_for_fileid(args.fileId))
        return 0


class Sync(Command):
    """
    b2 sync [--delete] [--hide] <source> <destination>

        UNDER DEVELOPMENT -- there may be changes coming to this command

        Uploads or downloads multiple files from source to destination.
        One of the paths must be a local file path, and the other must be
        a B2 bucket path. Use "b2:<bucketName>/<prefix>" for B2 paths, e.g.
        "b2:my-bucket-name/a/path/prefix/".

        If the --delete or --hide flags are specified, destination files
        are deleted or hidden if not present in the source path. Note that
        files are matched only by name and size.
    """

    OPTION_FLAGS = ['delete', 'hide']

    REQUIRED = ['source', 'destination']

    def run(self, args):
        # TODO: break up this method.  it's too long
        # maybe move into its own class?
        dst_is_b2 = args.destination.startswith('b2:')
        local_path = args.source if dst_is_b2 else args.destination
        b2_path = args.destination if dst_is_b2 else args.source
        is_b2_src = b2_path == args.source
        if local_path.startswith('b2:') or not b2_path.startswith('b2:'):
            return self.console_tool._message_and_fail(
                'ERROR: one of the paths must be a "b2:<bucket>" URI'
            )
        elif not os.path.exists(local_path):
            return self.console_tool._message_and_fail(
                'ERROR: local path doesn\'t exist: ' + local_path
            )
        bucket_name = b2_path[3:].split('/')[0]
        bucket_prefix = '/'.join(b2_path[3:].split('/')[1:])
        if bucket_prefix and not bucket_prefix.endswith('/'):
            bucket_prefix += '/'

        bucket = self.api.get_bucket_by_name(bucket_name)

        # Find all matching files in B2
        remote_files = {}
        for file_info, __ in bucket.ls(
            folder_to_list=bucket_prefix,
            max_entries=1000,
            recursive=True
        ):
            name = file_info.file_name
            after_prefix = name[len(bucket_prefix):]
            remote_files[after_prefix] = {
                'fileName': after_prefix,
                'fileId': file_info.id_,
                'size': file_info.size,
            }

        # Find all matching local files
        local_files = {}
        for dirpath, dirnames, filenames in os.walk(local_path):
            for filename in filenames:
                abspath = os.path.join(dirpath, filename)
                relpath = os.path.relpath(abspath, local_path)
                local_files[relpath] = {'fileName': relpath, 'size': os.path.getsize(abspath)}

        # Process differences
        local_fileset = set(local_files.keys())
        remote_fileset = set(remote_files.keys())
        for filename in local_fileset | remote_fileset:
            filepath = os.path.join(local_path, filename)
            dirpath = os.path.dirname(filepath)
            b2_path = local_path_to_b2_path(os.path.join(bucket_prefix, filename))
            local_file = local_files.get(filename)
            remote_file = remote_files.get(filename)
            is_match = local_file and remote_file and local_file['size'] == remote_file['size']
            if is_b2_src and remote_file and not is_match:
                self._print("+ %s" % filename)
                if not os.path.exists(dirpath):
                    os.makedirs(dirpath)
                download_dest = DownloadDestLocalFile(filepath, DoNothingProgressListener())
                self.api.download_file_by_id(remote_file['fileId'], download_dest)
            elif is_b2_src and not remote_file and args.delete:
                self._print("- %s" % filename)
                os.remove(filepath)
            elif not is_b2_src and local_file and not is_match:
                self._print("+ %s" % filename)
                file_infos = {
                    'src_last_modified_millis': str(int(os.path.getmtime(filepath) * 1000))
                }
                bucket.upload_local_file(filepath, b2_path, file_infos=file_infos)
            elif not is_b2_src and not local_file and args.delete:
                self._print("- %s" % filename)
                self.api.delete_file_version(remote_file['fileId'], b2_path)
            elif not is_b2_src and not local_file and args.hide:
                self._print(". %s" % filename)
                bucket.hide_file(b2_path)

        # Remove empty local directories
        if is_b2_src and args.delete:
            for dirpath, dirnames, filenames in os.walk(local_path, topdown=False):
                for name in dirnames:
                    try:
                        os.rmdir(os.path.join(dirpath, name))
                    except Exception:
                        pass

        return 0


class TestHttp(Command):
    """
    b2 test_http

        PRIVATE.  Exercises the HTTP layer.
    """

    PRIVATE = True

    def run(self, args):
        test_http()
        return 0


class TestRawApi(Command):
    """
    b2 test_raw_api

        PRIVATE.  Exercises the B2RawApi class.
    """

    PRIVATE = True

    def run(self, args):
        test_raw_api()
        return 0


class UpdateBucket(Command):
    """
    b2 update_bucket <bucketName> [allPublic | allPrivate]

        Updates the bucketType of an existing bucket.  Prints the ID
        of the bucket updated.
    """

    REQUIRED = ['bucketName', 'bucketType']

    def run(self, args):
        bucket = self.api.get_bucket_by_name(args.bucketName)
        response = bucket.set_type(args.bucketType)
        self._print(json.dumps(response, indent=4, sort_keys=True))
        return 0


class UploadFile(Command):
    """
    b2 upload_file [--sha1 <sha1sum>] [--contentType <contentType>] [--info <key>=<value>]* \
            [--noProgress] <bucketName> <localFilePath> <b2FileName>

        Uploads one file to the given bucket.  Uploads the contents
        of the local file, and assigns the given name to the B2 file.

        By default, upload_file will compute the sha1 checksum of the file
        to be uploaded.  But, if you already have it, you can provide it
        on the command line to save a little time.

        Content type is optional.  If not set, it will be set based on the
        file extension.

        If the 'tqdm' library is installed, progress bar is displayed
        on stderr.  Without it, simple text progress is printed.
        Use '--no-progress' to disable progress reporting.

        Each fileInfo is of the form "a=b".
    """

    OPTION_FLAGS = ['noProgress', 'quiet']

    OPTION_ARGS = ['sha1', 'contentType']

    LIST_ARGS = ['info']

    REQUIRED = ['bucketName', 'localFilePath', 'b2FileName']

    def run(self, args):

        file_infos = {}
        for info in args.info:
            parts = info.split('=', 1)
            if len(parts) == 1:
                raise BadFileInfo(info)
            file_infos[parts[0]] = parts[1]

        bucket = self.api.get_bucket_by_name(args.bucketName)
        with make_progress_listener(args.localFilePath, args.noProgress) as progress_listener:
            file_info = bucket.upload_local_file(
                local_file=args.localFilePath,
                file_name=args.b2FileName,
                content_type=args.contentType,
                file_infos=file_infos,
                sha1_sum=args.sha1,
                progress_listener=progress_listener,
            )
        response = file_info.as_dict()
        if not args.quiet:
            self._print("URL by file name: " + bucket.get_download_url(args.b2FileName))
            self._print(
                "URL by fileId: " + self.api.get_download_url_for_fileid(
                    response[
                        'fileId'
                    ]
                )
            )
        self._print(json.dumps(response, indent=2, sort_keys=True))
        return 0


class Version(Command):
    """
    b2 version

        Prints the version number of this tool.
    """

    def run(self, args):
        self._print('b2 command line tool, version', VERSION)
        return 0


class ConsoleTool(object):
    """
    Implements the commands available in the B2 command-line tool
    using the B2Api library.

    Uses the StoredAccountInfo object to keep account data in
    ~/.b2_account_info between runs.
    """

    def __init__(self, b2_api, stdout, stderr):
        self.api = b2_api
        self.stdout = stdout
        self.stderr = stderr
        self.command_name_to_class = dict(
            (mixed_case_to_underscores(cls.__name__), cls) for cls in Command.__subclasses__()
        )

    def run_command(self, argv):
        signal.signal(signal.SIGINT, keyboard_interrupt_handler)

        if len(argv) < 2:
            return self._usage_and_fail()

        action = argv[1]
        arg_list = argv[2:]

        if action not in self.command_name_to_class:
            return self._usage_and_fail()

        command = self.command_name_to_class[action](self)
        args = command.parse_arg_list(arg_list)
        if args is None:
            self._print_stderr(command.command_usage())
            return 1

        try:
            return command.run(args)
        except MissingAccountData:
            self._print_stderr('ERROR: Missing account.  Use: b2 authorize_account')
            return 1
        except B2Error as e:
            self._print_stderr('ERROR: %s' % (str(e),))
            return 1
        except KeyboardInterrupt:
            self._print('\ninterrupted')

    def _print(self, *args, **kwargs):
        print(*args, file=self.stdout, **kwargs)

    def _print_stderr(self, *args, **kwargs):
        print(*args, file=self.stderr, **kwargs)

    def _message_and_fail(self, message):
        """Prints a message, and exits with error status.
        """
        self._print_stderr(message)
        return 1

    def _usage_and_fail(self):
        """Prints a usage message, and exits with an error status.
        """
        self._print_stderr('This program provides command-line access to the B2 service.')
        self._print_stderr('')
        self._print_stderr('Usages:')
        self._print_stderr('')

        for name in sorted(six.iterkeys(self.command_name_to_class)):
            cls = self.command_name_to_class[name]
            if not cls.PRIVATE:
                line = '    ' + cls.summary_line()
                self._print_stderr(line)

        self._print_stderr('')
        self._print_stderr('For more details on one command: b2 help <command>')
        self._print_stderr('')
        return 1

    def _print_download_info(self, download_dest):
        self._print('File name:   ', download_dest.file_name)
        self._print('File id:     ', download_dest.file_id)
        self._print('File size:   ', download_dest.content_length)
        self._print('Content type:', download_dest.content_type)
        self._print('Content sha1:', download_dest.content_sha1)
        for name in sorted(six.iterkeys(download_dest.file_info)):
            self._print('INFO', name + ':', download_dest.file_info[name])
        if download_dest.content_sha1 != 'none':
            self._print('checksum matches')
        return 0


def decode_sys_argv():
    """
    Returns the command-line arguments as unicode strings, decoding
    whatever format they are in.

    https://stackoverflow.com/questions/846850/read-unicode-characters-from-command-line-arguments-in-python-2-x-on-windows
    """
    if six.PY2:
        encoding = sys.getfilesystemencoding()
        return [arg.decode(encoding) for arg in sys.argv]
    return sys.argv


def main():
    info = StoredAccountInfo()
    b2_api = B2Api(info, AuthInfoCache(info))
    ct = ConsoleTool(b2_api=b2_api, stdout=sys.stdout, stderr=sys.stderr)
    decoded_argv = decode_sys_argv()
    exit_status = ct.run_command(decoded_argv)
    sys.exit(exit_status)<|MERGE_RESOLUTION|>--- conflicted
+++ resolved
@@ -195,43 +195,6 @@
 
     REQUIRED = ['fileId']
 
-<<<<<<< HEAD
-    b2 sync [--delete] [--keepDays NNN] [--skipNewer] [--replaceNewer] <source> <destination>
-
-        Copies multiple files from source to destination.  Optionally
-        deletes or hides destination files that the source does not have.
-
-        Files are considered to be the same if they have the same name
-        and modification time.  A future enhancement may add the ability
-        to compare the SHA1 checksum of the files.
-
-        One of the paths must be a local file path, and the other must be
-        a B2 bucket path. Use "b2://<bucketName>/<prefix>" for B2 paths, e.g.
-        "b2://my-bucket-name/a/path/prefix/".
-
-        When a destination file is present that is not in the source, the
-        default is to leave it there.  Specifying --delete means to delete
-        destination files that are not in the source.
-
-        When the destination is B2, you have the option of leaving older
-        versions in place.  Specifying --keepDays will delete any older
-        versions more than the given number of days old, based on the
-        modification time of the file.  This option is not available when
-        the destination is a local folder.
-
-        Files at the source that have a newer modification time are always
-        copied to the destination.  If the destination file is newer, the
-        default is to report an error and stop.  But with --skipNewer set,
-        those files will just be skipped.  With --replaceNewer set, the
-        old file from the source will replace the newer one in the destination.
-
-        To make the destination exactly match the source, use:
-            b2 sync --delete --replaceNewer ... ...
-
-        To make the destination match the source, but retain previous versions
-        for 30 days:
-            b2 sync --keepDays 30 --replaceNewer ... b2://...
-=======
     def run(self, args):
         self.api.cancel_large_file(args.fileId)
         self._print(args.fileId, 'canceled')
@@ -244,7 +207,6 @@
 
         Erases everything in ~/.b2_account_info
     """
->>>>>>> b53567d7
 
     def run(self, args):
         self.api.account_info.clear()
@@ -553,6 +515,49 @@
     def run(self, args):
         self._print(self.api.get_download_url_for_fileid(args.fileId))
         return 0
+
+
+class NewSync(Command):
+    """
+    b2 sync [--delete] [--keepDays NNN] [--skipNewer] [--replaceNewer] <source> <destination>
+
+        Copies multiple files from source to destination.  Optionally
+        deletes or hides destination files that the source does not have.
+
+        Files are considered to be the same if they have the same name
+        and modification time.  A future enhancement may add the ability
+        to compare the SHA1 checksum of the files.
+
+        One of the paths must be a local file path, and the other must be
+        a B2 bucket path. Use "b2://<bucketName>/<prefix>" for B2 paths, e.g.
+        "b2://my-bucket-name/a/path/prefix/".
+
+        When a destination file is present that is not in the source, the
+        default is to leave it there.  Specifying --delete means to delete
+        destination files that are not in the source.
+
+        When the destination is B2, you have the option of leaving older
+        versions in place.  Specifying --keepDays will delete any older
+        versions more than the given number of days old, based on the
+        modification time of the file.  This option is not available when
+        the destination is a local folder.
+
+        Files at the source that have a newer modification time are always
+        copied to the destination.  If the destination file is newer, the
+        default is to report an error and stop.  But with --skipNewer set,
+        those files will just be skipped.  With --replaceNewer set, the
+        old file from the source will replace the newer one in the destination.
+
+        To make the destination exactly match the source, use:
+            b2 sync --delete --replaceNewer ... ...
+
+        To make the destination match the source, but retain previous versions
+        for 30 days:
+            b2 sync --keepDays 30 --replaceNewer ... b2://...
+
+    """
+
+    PRIVATE = True
 
 
 class Sync(Command):
